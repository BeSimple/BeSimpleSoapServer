--- conflicted
+++ resolved
@@ -33,10 +33,6 @@
     public static function create($content, $version)
     {
         $location = self::getCurrentUrl();
-<<<<<<< HEAD
-        $action = isset($_SERVER[SoapMessage::SOAP_ACTION_HEADER]) ? $_SERVER[SoapMessage::SOAP_ACTION_HEADER] : null;
-        $contentType = $_SERVER[SoapMessage::CONTENT_TYPE_HEADER];
-=======
         /*
          * Work around missing header/php://input access in PHP cli webserver by
          * setting headers additionally as GET parameters and SOAP request body
@@ -48,10 +44,9 @@
             $contentType = $_GET[SoapMessage::CONTENT_TYPE_HEADER];
         } else {
             $content = is_null($content) ? file_get_contents("php://input") : $content;
-            $action = $_SERVER[SoapMessage::SOAP_ACTION_HEADER];
+            $action = isset($_SERVER[SoapMessage::SOAP_ACTION_HEADER]) ? $_SERVER[SoapMessage::SOAP_ACTION_HEADER] : null];
             $contentType = $_SERVER[SoapMessage::CONTENT_TYPE_HEADER];
         }
->>>>>>> 7a816222
 
         $request = new SoapRequest();
         // $content is if unmodified from SoapClient not a php string type!
