--- conflicted
+++ resolved
@@ -51,26 +51,9 @@
     public function send()
     {
         // set Content-Type header
-<<<<<<< HEAD
-        header('Content-Type: ' . $this->getContentType());
-        // get content to send
-        $response = $this->getContent();
-
-        // set Content-Length header
-        if (function_exists('mb_strlen')) {
-            $length = mb_strlen($response, '8bit');
-        } else {
-            $length = strlen($response);
-        }
-        header('Content-Length: ' . $length);
-
-        // send response to client
-        echo $response;
-=======
         header('Content-Type: '.$this->getContentType());
 
         // send content to client
         echo $this->getContent();
->>>>>>> 1be82dbc
     }
 }